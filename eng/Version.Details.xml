--- conflicted
+++ resolved
@@ -69,11 +69,6 @@
       <Uri>https://github.com/dotnet/corefx</Uri>
       <Sha>49c86d5fd8120a972d13229e4f36dedfdf6a477c</Sha>
     </Dependency>
-<<<<<<< HEAD
-    <Dependency Name="Microsoft.NETCore.App" Version="3.0.0-preview3-27503-5">
-      <Uri>https://github.com/dotnet/core-setup</Uri>
-      <Sha>3844df9537f1de4bc52c69e53e56fab9160d0647</Sha>
-=======
     <Dependency Name="System.Text.Encodings.Web" Version="4.6.0-preview4.19151.1">
       <CoherentParentDependency>Microsoft.NETCore.App</CoherentParentDependency>
       <Uri>https://github.com/dotnet/corefx</Uri>
@@ -82,7 +77,6 @@
     <Dependency Name="Microsoft.NETCore.App" Version="3.0.0-preview4-27501-13">
       <Uri>https://github.com/dotnet/core-setup</Uri>
       <Sha>6fa49cd463ae95a7929593ca741546cbe5742e40</Sha>
->>>>>>> cc5e8e14
     </Dependency>
   </ProductDependencies>
   <ToolsetDependencies>
