<?xml version="1.0" encoding="utf-8"?>
<!--

  This file is used by automation to update Versions.props and may be used for other purposes, such as
  static analysis to determine the repo dependency graph.  It should only be modified manually when adding
  or removing dependencies. Updating versions should be done using the `darc` command line tool.

  See https://github.com/dotnet/arcade/blob/master/Documentation/Darc.md for instructions on using darc.

-->
<Dependencies>
  <ProductDependencies>
<<<<<<< HEAD
    <Dependency Name="Microsoft.Win32.Registry" Version="4.6.0-rc1.19456.4" CoherentParentDependency="Microsoft.NETCore.App.Runtime.win-x64">
      <Uri>https://github.com/dotnet/corefx</Uri>
      <Sha>3da667af759d88b683ca851694ced073e8dc9960</Sha>
    </Dependency>
    <Dependency Name="System.ComponentModel.Annotations" Version="4.6.0-rc1.19456.4" CoherentParentDependency="Microsoft.NETCore.App.Runtime.win-x64">
      <Uri>https://github.com/dotnet/corefx</Uri>
      <Sha>3da667af759d88b683ca851694ced073e8dc9960</Sha>
    </Dependency>
    <Dependency Name="System.Diagnostics.DiagnosticSource" Version="4.6.0-rc1.19456.4" CoherentParentDependency="Microsoft.NETCore.App.Runtime.win-x64">
      <Uri>https://github.com/dotnet/corefx</Uri>
      <Sha>3da667af759d88b683ca851694ced073e8dc9960</Sha>
    </Dependency>
    <Dependency Name="System.Diagnostics.EventLog" Version="4.6.0-rc1.19456.4" CoherentParentDependency="Microsoft.NETCore.App.Runtime.win-x64">
      <Uri>https://github.com/dotnet/corefx</Uri>
      <Sha>3da667af759d88b683ca851694ced073e8dc9960</Sha>
    </Dependency>
    <Dependency Name="System.IO.Pipelines" Version="4.6.0-rc1.19456.4" CoherentParentDependency="Microsoft.NETCore.App.Runtime.win-x64">
      <Uri>https://github.com/dotnet/corefx</Uri>
      <Sha>3da667af759d88b683ca851694ced073e8dc9960</Sha>
    </Dependency>
    <Dependency Name="System.Reflection.Metadata" Version="1.7.0-rc1.19456.4" CoherentParentDependency="Microsoft.NETCore.App.Runtime.win-x64">
      <Uri>https://github.com/dotnet/corefx</Uri>
      <Sha>3da667af759d88b683ca851694ced073e8dc9960</Sha>
    </Dependency>
    <Dependency Name="System.Runtime.CompilerServices.Unsafe" Version="4.6.0-rc1.19456.4" CoherentParentDependency="Microsoft.NETCore.App.Runtime.win-x64">
      <Uri>https://github.com/dotnet/corefx</Uri>
      <Sha>3da667af759d88b683ca851694ced073e8dc9960</Sha>
    </Dependency>
    <Dependency Name="System.Security.Cryptography.Cng" Version="4.6.0-rc1.19456.4" CoherentParentDependency="Microsoft.NETCore.App.Runtime.win-x64">
      <Uri>https://github.com/dotnet/corefx</Uri>
      <Sha>3da667af759d88b683ca851694ced073e8dc9960</Sha>
    </Dependency>
    <Dependency Name="System.Security.Cryptography.Xml" Version="4.6.0-rc1.19456.4" CoherentParentDependency="Microsoft.NETCore.App.Runtime.win-x64">
      <Uri>https://github.com/dotnet/corefx</Uri>
      <Sha>3da667af759d88b683ca851694ced073e8dc9960</Sha>
    </Dependency>
    <Dependency Name="System.ServiceProcess.ServiceController" Version="4.6.0-rc1.19456.4" CoherentParentDependency="Microsoft.NETCore.App.Runtime.win-x64">
      <Uri>https://github.com/dotnet/corefx</Uri>
      <Sha>3da667af759d88b683ca851694ced073e8dc9960</Sha>
    </Dependency>
    <Dependency Name="System.Text.Encodings.Web" Version="4.6.0-rc1.19456.4" CoherentParentDependency="Microsoft.NETCore.App.Runtime.win-x64">
      <Uri>https://github.com/dotnet/corefx</Uri>
      <Sha>3da667af759d88b683ca851694ced073e8dc9960</Sha>
    </Dependency>
    <Dependency Name="System.Text.Json" Version="4.6.0-rc1.19456.4" CoherentParentDependency="Microsoft.NETCore.App.Runtime.win-x64">
      <Uri>https://github.com/dotnet/corefx</Uri>
      <Sha>3da667af759d88b683ca851694ced073e8dc9960</Sha>
    </Dependency>
    <Dependency Name="Microsoft.NETCore.App.Ref" Version="3.0.0-rc1-19456-20">
      <Uri>https://github.com/dotnet/core-setup</Uri>
      <Sha>8f5d7b1ba4f744199ba006cac38dfcb9a2408880</Sha>
=======
    <Dependency Name="Microsoft.Win32.Registry" Version="4.6.0-rc1.19455.12" CoherentParentDependency="Microsoft.NETCore.App.Runtime.win-x64">
      <Uri>https://github.com/dotnet/corefx</Uri>
      <Sha>dc35064ddb813f84009b952b3dfa9ac783048c82</Sha>
    </Dependency>
    <Dependency Name="System.ComponentModel.Annotations" Version="4.6.0-rc1.19455.12" CoherentParentDependency="Microsoft.NETCore.App.Runtime.win-x64">
      <Uri>https://github.com/dotnet/corefx</Uri>
      <Sha>dc35064ddb813f84009b952b3dfa9ac783048c82</Sha>
    </Dependency>
    <Dependency Name="System.Diagnostics.DiagnosticSource" Version="4.6.0-rc1.19455.12" CoherentParentDependency="Microsoft.NETCore.App.Runtime.win-x64">
      <Uri>https://github.com/dotnet/corefx</Uri>
      <Sha>dc35064ddb813f84009b952b3dfa9ac783048c82</Sha>
    </Dependency>
    <Dependency Name="System.Diagnostics.EventLog" Version="4.6.0-rc1.19455.12" CoherentParentDependency="Microsoft.NETCore.App.Runtime.win-x64">
      <Uri>https://github.com/dotnet/corefx</Uri>
      <Sha>dc35064ddb813f84009b952b3dfa9ac783048c82</Sha>
    </Dependency>
    <Dependency Name="System.IO.Pipelines" Version="4.6.0-rc1.19455.12" CoherentParentDependency="Microsoft.NETCore.App.Runtime.win-x64">
      <Uri>https://github.com/dotnet/corefx</Uri>
      <Sha>dc35064ddb813f84009b952b3dfa9ac783048c82</Sha>
    </Dependency>
    <Dependency Name="System.Reflection.Metadata" Version="1.7.0-rc1.19455.12" CoherentParentDependency="Microsoft.NETCore.App.Runtime.win-x64">
      <Uri>https://github.com/dotnet/corefx</Uri>
      <Sha>dc35064ddb813f84009b952b3dfa9ac783048c82</Sha>
    </Dependency>
    <Dependency Name="System.Runtime.CompilerServices.Unsafe" Version="4.6.0-rc1.19455.12" CoherentParentDependency="Microsoft.NETCore.App.Runtime.win-x64">
      <Uri>https://github.com/dotnet/corefx</Uri>
      <Sha>dc35064ddb813f84009b952b3dfa9ac783048c82</Sha>
    </Dependency>
    <Dependency Name="System.Security.Cryptography.Cng" Version="4.6.0-rc1.19455.12" CoherentParentDependency="Microsoft.NETCore.App.Runtime.win-x64">
      <Uri>https://github.com/dotnet/corefx</Uri>
      <Sha>dc35064ddb813f84009b952b3dfa9ac783048c82</Sha>
    </Dependency>
    <Dependency Name="System.Security.Cryptography.Xml" Version="4.6.0-rc1.19455.12" CoherentParentDependency="Microsoft.NETCore.App.Runtime.win-x64">
      <Uri>https://github.com/dotnet/corefx</Uri>
      <Sha>dc35064ddb813f84009b952b3dfa9ac783048c82</Sha>
    </Dependency>
    <Dependency Name="System.ServiceProcess.ServiceController" Version="4.6.0-rc1.19455.12" CoherentParentDependency="Microsoft.NETCore.App.Runtime.win-x64">
      <Uri>https://github.com/dotnet/corefx</Uri>
      <Sha>dc35064ddb813f84009b952b3dfa9ac783048c82</Sha>
    </Dependency>
    <Dependency Name="System.Text.Encodings.Web" Version="4.6.0-rc1.19455.12" CoherentParentDependency="Microsoft.NETCore.App.Runtime.win-x64">
      <Uri>https://github.com/dotnet/corefx</Uri>
      <Sha>dc35064ddb813f84009b952b3dfa9ac783048c82</Sha>
    </Dependency>
    <Dependency Name="System.Text.Json" Version="4.6.0-rc1.19455.12" CoherentParentDependency="Microsoft.NETCore.App.Runtime.win-x64">
      <Uri>https://github.com/dotnet/corefx</Uri>
      <Sha>dc35064ddb813f84009b952b3dfa9ac783048c82</Sha>
    </Dependency>
    <Dependency Name="Microsoft.NETCore.App.Ref" Version="3.0.0-rc2-19455-28">
      <Uri>https://github.com/dotnet/core-setup</Uri>
      <Sha>ff03f37493197645460f51ab4dc17cbb50c500a8</Sha>
>>>>>>> 427a678c
    </Dependency>
    <!--
         Win-x64 is used here because we have picked an arbitrary runtime identifier to flow the version of the latest NETCore.App runtime.
         All Runtime.$rid packages should have the same version.
    -->
<<<<<<< HEAD
    <Dependency Name="Microsoft.NETCore.App.Runtime.win-x64" Version="3.0.0-rc1-19456-20">
      <Uri>https://github.com/dotnet/core-setup</Uri>
      <Sha>8f5d7b1ba4f744199ba006cac38dfcb9a2408880</Sha>
    </Dependency>
    <Dependency Name="NETStandard.Library.Ref" Version="2.1.0-rc1-19456-20">
      <Uri>https://github.com/dotnet/core-setup</Uri>
      <Sha>8f5d7b1ba4f744199ba006cac38dfcb9a2408880</Sha>
=======
    <Dependency Name="Microsoft.NETCore.App.Runtime.win-x64" Version="3.0.0-rc2-19455-28">
      <Uri>https://github.com/dotnet/core-setup</Uri>
      <Sha>ff03f37493197645460f51ab4dc17cbb50c500a8</Sha>
    </Dependency>
    <Dependency Name="NETStandard.Library.Ref" Version="2.1.0-rc2-19455-28">
      <Uri>https://github.com/dotnet/core-setup</Uri>
      <Sha>ff03f37493197645460f51ab4dc17cbb50c500a8</Sha>
>>>>>>> 427a678c
    </Dependency>
  </ProductDependencies>
  <ToolsetDependencies>
    <Dependency Name="Microsoft.DotNet.Arcade.Sdk" Version="1.0.0-beta.19454.31">
      <Uri>https://github.com/dotnet/arcade</Uri>
      <Sha>00d8aa82b488f321204a0e69a81399af9df276a1</Sha>
    </Dependency>
    <Dependency Name="Microsoft.DotNet.GenAPI" Version="1.0.0-beta.19454.31">
      <Uri>https://github.com/dotnet/arcade</Uri>
      <Sha>00d8aa82b488f321204a0e69a81399af9df276a1</Sha>
    </Dependency>
    <Dependency Name="Microsoft.DotNet.Helix.Sdk" Version="2.0.0-beta.19454.31">
      <Uri>https://github.com/dotnet/arcade</Uri>
      <Sha>00d8aa82b488f321204a0e69a81399af9df276a1</Sha>
    </Dependency>
<<<<<<< HEAD
    <Dependency Name="Microsoft.NETCore.Platforms" Version="3.0.0-rc1.19456.4" CoherentParentDependency="Microsoft.NETCore.App.Runtime.win-x64">
      <Uri>https://github.com/dotnet/corefx</Uri>
      <Sha>3da667af759d88b683ca851694ced073e8dc9960</Sha>
=======
    <Dependency Name="Microsoft.NETCore.Platforms" Version="3.0.0-rc1.19455.12" CoherentParentDependency="Microsoft.NETCore.App.Runtime.win-x64">
      <Uri>https://github.com/dotnet/corefx</Uri>
      <Sha>dc35064ddb813f84009b952b3dfa9ac783048c82</Sha>
>>>>>>> 427a678c
    </Dependency>
    <Dependency Name="Microsoft.Net.Compilers.Toolset" Version="3.3.1-beta3-19454-05">
      <Uri>https://github.com/dotnet/roslyn</Uri>
      <Sha>3b423bd305daf81076d4d7b105101361c2490531</Sha>
    </Dependency>
  </ToolsetDependencies>
</Dependencies><|MERGE_RESOLUTION|>--- conflicted
+++ resolved
@@ -10,59 +10,6 @@
 -->
 <Dependencies>
   <ProductDependencies>
-<<<<<<< HEAD
-    <Dependency Name="Microsoft.Win32.Registry" Version="4.6.0-rc1.19456.4" CoherentParentDependency="Microsoft.NETCore.App.Runtime.win-x64">
-      <Uri>https://github.com/dotnet/corefx</Uri>
-      <Sha>3da667af759d88b683ca851694ced073e8dc9960</Sha>
-    </Dependency>
-    <Dependency Name="System.ComponentModel.Annotations" Version="4.6.0-rc1.19456.4" CoherentParentDependency="Microsoft.NETCore.App.Runtime.win-x64">
-      <Uri>https://github.com/dotnet/corefx</Uri>
-      <Sha>3da667af759d88b683ca851694ced073e8dc9960</Sha>
-    </Dependency>
-    <Dependency Name="System.Diagnostics.DiagnosticSource" Version="4.6.0-rc1.19456.4" CoherentParentDependency="Microsoft.NETCore.App.Runtime.win-x64">
-      <Uri>https://github.com/dotnet/corefx</Uri>
-      <Sha>3da667af759d88b683ca851694ced073e8dc9960</Sha>
-    </Dependency>
-    <Dependency Name="System.Diagnostics.EventLog" Version="4.6.0-rc1.19456.4" CoherentParentDependency="Microsoft.NETCore.App.Runtime.win-x64">
-      <Uri>https://github.com/dotnet/corefx</Uri>
-      <Sha>3da667af759d88b683ca851694ced073e8dc9960</Sha>
-    </Dependency>
-    <Dependency Name="System.IO.Pipelines" Version="4.6.0-rc1.19456.4" CoherentParentDependency="Microsoft.NETCore.App.Runtime.win-x64">
-      <Uri>https://github.com/dotnet/corefx</Uri>
-      <Sha>3da667af759d88b683ca851694ced073e8dc9960</Sha>
-    </Dependency>
-    <Dependency Name="System.Reflection.Metadata" Version="1.7.0-rc1.19456.4" CoherentParentDependency="Microsoft.NETCore.App.Runtime.win-x64">
-      <Uri>https://github.com/dotnet/corefx</Uri>
-      <Sha>3da667af759d88b683ca851694ced073e8dc9960</Sha>
-    </Dependency>
-    <Dependency Name="System.Runtime.CompilerServices.Unsafe" Version="4.6.0-rc1.19456.4" CoherentParentDependency="Microsoft.NETCore.App.Runtime.win-x64">
-      <Uri>https://github.com/dotnet/corefx</Uri>
-      <Sha>3da667af759d88b683ca851694ced073e8dc9960</Sha>
-    </Dependency>
-    <Dependency Name="System.Security.Cryptography.Cng" Version="4.6.0-rc1.19456.4" CoherentParentDependency="Microsoft.NETCore.App.Runtime.win-x64">
-      <Uri>https://github.com/dotnet/corefx</Uri>
-      <Sha>3da667af759d88b683ca851694ced073e8dc9960</Sha>
-    </Dependency>
-    <Dependency Name="System.Security.Cryptography.Xml" Version="4.6.0-rc1.19456.4" CoherentParentDependency="Microsoft.NETCore.App.Runtime.win-x64">
-      <Uri>https://github.com/dotnet/corefx</Uri>
-      <Sha>3da667af759d88b683ca851694ced073e8dc9960</Sha>
-    </Dependency>
-    <Dependency Name="System.ServiceProcess.ServiceController" Version="4.6.0-rc1.19456.4" CoherentParentDependency="Microsoft.NETCore.App.Runtime.win-x64">
-      <Uri>https://github.com/dotnet/corefx</Uri>
-      <Sha>3da667af759d88b683ca851694ced073e8dc9960</Sha>
-    </Dependency>
-    <Dependency Name="System.Text.Encodings.Web" Version="4.6.0-rc1.19456.4" CoherentParentDependency="Microsoft.NETCore.App.Runtime.win-x64">
-      <Uri>https://github.com/dotnet/corefx</Uri>
-      <Sha>3da667af759d88b683ca851694ced073e8dc9960</Sha>
-    </Dependency>
-    <Dependency Name="System.Text.Json" Version="4.6.0-rc1.19456.4" CoherentParentDependency="Microsoft.NETCore.App.Runtime.win-x64">
-      <Uri>https://github.com/dotnet/corefx</Uri>
-      <Sha>3da667af759d88b683ca851694ced073e8dc9960</Sha>
-    </Dependency>
-    <Dependency Name="Microsoft.NETCore.App.Ref" Version="3.0.0-rc1-19456-20">
-      <Uri>https://github.com/dotnet/core-setup</Uri>
-      <Sha>8f5d7b1ba4f744199ba006cac38dfcb9a2408880</Sha>
-=======
     <Dependency Name="Microsoft.Win32.Registry" Version="4.6.0-rc1.19455.12" CoherentParentDependency="Microsoft.NETCore.App.Runtime.win-x64">
       <Uri>https://github.com/dotnet/corefx</Uri>
       <Sha>dc35064ddb813f84009b952b3dfa9ac783048c82</Sha>
@@ -114,21 +61,11 @@
     <Dependency Name="Microsoft.NETCore.App.Ref" Version="3.0.0-rc2-19455-28">
       <Uri>https://github.com/dotnet/core-setup</Uri>
       <Sha>ff03f37493197645460f51ab4dc17cbb50c500a8</Sha>
->>>>>>> 427a678c
     </Dependency>
     <!--
          Win-x64 is used here because we have picked an arbitrary runtime identifier to flow the version of the latest NETCore.App runtime.
          All Runtime.$rid packages should have the same version.
     -->
-<<<<<<< HEAD
-    <Dependency Name="Microsoft.NETCore.App.Runtime.win-x64" Version="3.0.0-rc1-19456-20">
-      <Uri>https://github.com/dotnet/core-setup</Uri>
-      <Sha>8f5d7b1ba4f744199ba006cac38dfcb9a2408880</Sha>
-    </Dependency>
-    <Dependency Name="NETStandard.Library.Ref" Version="2.1.0-rc1-19456-20">
-      <Uri>https://github.com/dotnet/core-setup</Uri>
-      <Sha>8f5d7b1ba4f744199ba006cac38dfcb9a2408880</Sha>
-=======
     <Dependency Name="Microsoft.NETCore.App.Runtime.win-x64" Version="3.0.0-rc2-19455-28">
       <Uri>https://github.com/dotnet/core-setup</Uri>
       <Sha>ff03f37493197645460f51ab4dc17cbb50c500a8</Sha>
@@ -136,7 +73,6 @@
     <Dependency Name="NETStandard.Library.Ref" Version="2.1.0-rc2-19455-28">
       <Uri>https://github.com/dotnet/core-setup</Uri>
       <Sha>ff03f37493197645460f51ab4dc17cbb50c500a8</Sha>
->>>>>>> 427a678c
     </Dependency>
   </ProductDependencies>
   <ToolsetDependencies>
@@ -152,15 +88,9 @@
       <Uri>https://github.com/dotnet/arcade</Uri>
       <Sha>00d8aa82b488f321204a0e69a81399af9df276a1</Sha>
     </Dependency>
-<<<<<<< HEAD
-    <Dependency Name="Microsoft.NETCore.Platforms" Version="3.0.0-rc1.19456.4" CoherentParentDependency="Microsoft.NETCore.App.Runtime.win-x64">
-      <Uri>https://github.com/dotnet/corefx</Uri>
-      <Sha>3da667af759d88b683ca851694ced073e8dc9960</Sha>
-=======
     <Dependency Name="Microsoft.NETCore.Platforms" Version="3.0.0-rc1.19455.12" CoherentParentDependency="Microsoft.NETCore.App.Runtime.win-x64">
       <Uri>https://github.com/dotnet/corefx</Uri>
       <Sha>dc35064ddb813f84009b952b3dfa9ac783048c82</Sha>
->>>>>>> 427a678c
     </Dependency>
     <Dependency Name="Microsoft.Net.Compilers.Toolset" Version="3.3.1-beta3-19454-05">
       <Uri>https://github.com/dotnet/roslyn</Uri>
