<!--

  This file defines the versions of external dependencies used by this repo.
  This file might be updated by automation.

-->
<Project>
  <PropertyGroup Label="Version settings">
    <MajorVersion>3</MajorVersion>
    <MinorVersion>1</MinorVersion>
    <PatchVersion>0</PatchVersion>
    <VersionPrefix>$(MajorVersion).$(MinorVersion).$(PatchVersion)</VersionPrefix>
<<<<<<< HEAD
    <PreReleaseVersionLabel>rc2</PreReleaseVersionLabel>
=======
    <PreReleaseVersionLabel>alpha1</PreReleaseVersionLabel>
>>>>>>> 1264b9e2
    <AssemblyVersion Condition="'$(IsReferenceAssemblyProject)' != 'true'">$(VersionPrefix).0</AssemblyVersion>
    <!--
      We do not support changing reference assemblies in a patch. This ignores
      the patch version number to ensure assembly version of ref assemblies stays constant
      throughout major.minor.
    -->
    <AssemblyVersion Condition="'$(IsReferenceAssemblyProject)' == 'true'">$(MajorVersion).$(MinorVersion).0.0</AssemblyVersion>
    <ExperimentalVersionPrefix>0.1.$(PatchVersion)</ExperimentalVersionPrefix>
    <!-- Servicing builds have different characteristics for the way dependencies, baselines, and versions are handled. -->
    <IsServicingBuild Condition=" '$(PreReleaseVersionLabel)' == 'servicing' ">true</IsServicingBuild>
    <!-- This is used for error checking to ensure generated code and baselines are up to date when we increment the patch. -->
    <PreviousExtensionsReleaseVersion Condition=" '$(PatchVersion)' != '0' ">$(MajorVersion).$(MinorVersion).$([MSBuild]::Subtract($(PatchVersion), 1))</PreviousExtensionsReleaseVersion>
  </PropertyGroup>
  <PropertyGroup Label="Arcade settings">
    <!-- Disable Arcade's Xliff tools -->
    <UsingToolXliff>false</UsingToolXliff>
    <!-- Using .NET framework assemblies from a package. -->
    <UsingToolNetFrameworkReferenceAssemblies>true</UsingToolNetFrameworkReferenceAssemblies>
  </PropertyGroup>
  <!--

    These versions should ONLY be updated by automation.

    DO NOT UPDATE THESE MANUALLY. Use the `darc` command line tool to update this file so it stays in sync with
    Version.Details.xml.

    See https://github.com/dotnet/arcade/blob/master/Documentation/Darc.md for instructions on using darc.

  -->
  <PropertyGroup Label="Automated">
    <!-- Packages from dotnet/core-setup -->
    <MicrosoftNETCoreAppRefPackageVersion>3.0.0-rc1-19455-02</MicrosoftNETCoreAppRefPackageVersion>
    <MicrosoftNETCoreAppRuntimewinx64PackageVersion>3.0.0-rc1-19455-02</MicrosoftNETCoreAppRuntimewinx64PackageVersion>
    <NETStandardLibraryRefPackageVersion>2.1.0-rc1-19455-02</NETStandardLibraryRefPackageVersion>
    <!-- Packages from dotnet/corefx -->
    <MicrosoftBclAsyncInterfacesPackageVersion>1.0.0-rc1.19454.13</MicrosoftBclAsyncInterfacesPackageVersion>
    <MicrosoftWin32RegistryPackageVersion>4.6.0-rc1.19454.13</MicrosoftWin32RegistryPackageVersion>
    <SystemComponentModelAnnotationsPackageVersion>4.6.0-rc1.19454.13</SystemComponentModelAnnotationsPackageVersion>
    <SystemDiagnosticsDiagnosticSourcePackageVersion>4.6.0-rc1.19454.13</SystemDiagnosticsDiagnosticSourcePackageVersion>
    <SystemDiagnosticsEventLogPackageVersion>4.6.0-rc1.19454.13</SystemDiagnosticsEventLogPackageVersion>
    <SystemIOPipelinesPackageVersion>4.6.0-rc1.19454.13</SystemIOPipelinesPackageVersion>
    <SystemReflectionMetadataPackageVersion>1.7.0-rc1.19454.13</SystemReflectionMetadataPackageVersion>
    <SystemRuntimeCompilerServicesUnsafePackageVersion>4.6.0-rc1.19454.13</SystemRuntimeCompilerServicesUnsafePackageVersion>
    <SystemSecurityCryptographyCngPackageVersion>4.6.0-rc1.19454.13</SystemSecurityCryptographyCngPackageVersion>
    <SystemSecurityCryptographyXmlPackageVersion>4.6.0-rc1.19454.13</SystemSecurityCryptographyXmlPackageVersion>
    <SystemServiceProcessServiceControllerPackageVersion>4.6.0-rc1.19454.13</SystemServiceProcessServiceControllerPackageVersion>
    <SystemTextEncodingsWebPackageVersion>4.6.0-rc1.19454.13</SystemTextEncodingsWebPackageVersion>
    <SystemTextJsonPackageVersion>4.6.0-rc1.19454.13</SystemTextJsonPackageVersion>
    <!-- Workaround https://github.com/dotnet/cli/issues/10528-->
    <MicrosoftNETCorePlatformsPackageVersion>3.0.0-rc1.19454.13</MicrosoftNETCorePlatformsPackageVersion>
    <!-- Packages from dotnet/arcade -->
    <MicrosoftDotNetGenAPIPackageVersion>1.0.0-beta.19454.31</MicrosoftDotNetGenAPIPackageVersion>
    <!-- Packages from dotnet/roslyn -->
    <MicrosoftNetCompilersToolsetVersion>3.3.1-beta3-19454-05</MicrosoftNetCompilersToolsetVersion>
  </PropertyGroup>
  <PropertyGroup Label="Dependency version settings">
    <!--
      Win-x64 is used here because we have picked an arbitrary runtime identifier to flow the version of the latest NETCore.App runtime.
      All Runtime.$rid packages should have the same version.
    -->
    <MicrosoftNETCoreAppRuntimeVersion>$(MicrosoftNETCoreAppRuntimewinx64PackageVersion)</MicrosoftNETCoreAppRuntimeVersion>
  </PropertyGroup>
  <!--

    ^^^^^^^^^^
    SEE NOTE ABOVE.

    Versions above this comment are updated automatically. Don't change them manually.

    Versions below this comment are not managed by automation and can be changed as needed.
  -->
  <PropertyGroup Label="Manual">
    <!-- Stable MSBuild task dependencies -->
    <MicrosoftBuildFrameworkPackageVersion>15.8.166</MicrosoftBuildFrameworkPackageVersion>
    <MicrosoftBuildUtilitiesCorePackageVersion>15.8.166</MicrosoftBuildUtilitiesCorePackageVersion>
    <!-- Used for building and testing analyzers -->
    <MicrosoftCodeAnalysisCommonPackageVersion>2.8.0</MicrosoftCodeAnalysisCommonPackageVersion>
    <MicrosoftCodeAnalysisCSharpPackageVersion>2.8.0</MicrosoftCodeAnalysisCSharpPackageVersion>
    <MicrosoftCodeAnalysisCSharpWorkspacesPackageVersion>2.8.0</MicrosoftCodeAnalysisCSharpWorkspacesPackageVersion>
    <MicrosoftExtensionsDependencyModelPackageVersion>2.1.0</MicrosoftExtensionsDependencyModelPackageVersion>
    <!-- Stable dotnet/corefx packages no longer updated for .NET Core 3 -->
    <SystemMemoryPackageVersion>4.5.2</SystemMemoryPackageVersion>
    <SystemNetHttpPackageVersion>4.3.2</SystemNetHttpPackageVersion>
    <SystemRuntimeInteropServicesRuntimeInformationPackageVersion>4.3.0</SystemRuntimeInteropServicesRuntimeInformationPackageVersion>
    <SystemThreadingTasksExtensionsPackageVersion>4.5.2</SystemThreadingTasksExtensionsPackageVersion>
    <SystemValueTuplePackageVersion>4.5.0</SystemValueTuplePackageVersion>
  </PropertyGroup>
  <PropertyGroup Label="Restore sources">
    <RestoreSources Condition="'$(DotNetBuildOffline)' != 'true'">
      $(RestoreSources);
      https://dotnetfeed.blob.core.windows.net/dotnet-core/index.json;
    </RestoreSources>
    <RestoreSources Condition="'$(DotNetBuildOffline)' != 'true' AND $(MicrosoftNetCompilersToolsetVersion.Contains('-')) ">
      $(RestoreSources);
      https://dotnet.myget.org/F/roslyn/api/v3/index.json;
    </RestoreSources>
  </PropertyGroup>
</Project><|MERGE_RESOLUTION|>--- conflicted
+++ resolved
@@ -10,11 +10,7 @@
     <MinorVersion>1</MinorVersion>
     <PatchVersion>0</PatchVersion>
     <VersionPrefix>$(MajorVersion).$(MinorVersion).$(PatchVersion)</VersionPrefix>
-<<<<<<< HEAD
-    <PreReleaseVersionLabel>rc2</PreReleaseVersionLabel>
-=======
     <PreReleaseVersionLabel>alpha1</PreReleaseVersionLabel>
->>>>>>> 1264b9e2
     <AssemblyVersion Condition="'$(IsReferenceAssemblyProject)' != 'true'">$(VersionPrefix).0</AssemblyVersion>
     <!--
       We do not support changing reference assemblies in a patch. This ignores
