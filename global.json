{
  "sdk": {
<<<<<<< HEAD
    "version": "3.0.100"
  },
  "tools": {
    "dotnet": "3.0.100",
=======
    "version": "3.1.100-preview1-014024"
  },
  "tools": {
    "dotnet": "3.1.100-preview1-014024",
>>>>>>> 8f3288e4
    "runtimes": {
      "dotnet": [
        "$(MicrosoftNETCoreAppRuntimeVersion)"
      ]
    }
  },
  "msbuild-sdks": {
    "Microsoft.DotNet.Arcade.Sdk": "1.0.0-beta.19474.3",
    "Microsoft.DotNet.Helix.Sdk": "2.0.0-beta.19474.3"
  }
}<|MERGE_RESOLUTION|>--- conflicted
+++ resolved
@@ -1,16 +1,9 @@
 {
   "sdk": {
-<<<<<<< HEAD
-    "version": "3.0.100"
-  },
-  "tools": {
-    "dotnet": "3.0.100",
-=======
     "version": "3.1.100-preview1-014024"
   },
   "tools": {
     "dotnet": "3.1.100-preview1-014024",
->>>>>>> 8f3288e4
     "runtimes": {
       "dotnet": [
         "$(MicrosoftNETCoreAppRuntimeVersion)"
