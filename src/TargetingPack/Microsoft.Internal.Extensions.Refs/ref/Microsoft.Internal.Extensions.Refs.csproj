<Project Sdk="Microsoft.NET.Sdk">

  <PropertyGroup>
<<<<<<< HEAD
    <TargetFramework>netcoreapp3.0</TargetFramework>

    <!-- Do not pack in servicing builds. -->
    <IsPackable>false</IsPackable>
    <IsPackable Condition=" '$(PatchVersion)' == '0' ">true</IsPackable>

=======
    <TargetFramework>$(DefaultNetCoreTargetFramework)</TargetFramework>
    <IsPackable>true</IsPackable>
>>>>>>> 22a9ee9d
    <IsShipping>false</IsShipping>
    <!-- This project is not included in the shared framework -->
    <ExcludeFromSourceBuild>true</ExcludeFromSourceBuild>
    <SuppressDependenciesWhenPacking>true</SuppressDependenciesWhenPacking>

    <!-- Subject to change: see https://github.com/dotnet/designs/pull/50 -->
    <PackageType>TargetingPack</PackageType>
    <RefAssemblyPackagePath>ref/$(TargetFramework)/</RefAssemblyPackagePath>

    <!-- There are no symbols for reference assemblies. -->
    <IncludeSymbols>false</IncludeSymbols>

    <!-- The project representing the shared framework doesn't produce a .NET assembly or symbols. -->
    <DebugType>none</DebugType>
    <IncludeBuildOutput>false</IncludeBuildOutput>
    <CopyBuildOutputToPublishDirectory>false</CopyBuildOutputToPublishDirectory>
    <CopyBuildOutputToOutputDirectory>false</CopyBuildOutputToOutputDirectory>
    <CopyOutputSymbolsToOutputDirectory>false</CopyOutputSymbolsToOutputDirectory>
    <GenerateDependencyFile>false</GenerateDependencyFile>

    <!-- This project should not be referenced via the `<Reference>` implementation. -->
    <IsProjectReferenceProvider>false</IsProjectReferenceProvider>

    <!-- Reference implementation assemblies in addition to ref assemblies to get xml docs -->
    <ReferenceImplementationAssemblies>true</ReferenceImplementationAssemblies>
  </PropertyGroup>

  <ItemGroup>
    <!-- Don't reference anything unless building a targeting pack. Otherwise will use ref and non-ref assemblies. -->
    <Reference Include="@(ProjectReferenceProvider)" Condition="$(IsPackable)" />
  </ItemGroup>

  <ItemGroup>
    <Content Include="build\**\*.props" PackagePath="%(Identity)" />
  </ItemGroup>

  <PropertyGroup>
    <BuildDependsOn>
      $(BuildDependsOn);
      _ResolveTargetingPackContent;
    </BuildDependsOn>

    <!-- Suppresses building this project completely during servicing builds. -->
    <BuildDependsOn Condition="! $(IsPackable)" />
  </PropertyGroup>

  <!-- Override the default MSBuild targets so that nothing is returned from the project since it represents a collection of assemblies. -->
  <Target Name="GetTargetPath" />
  <Target Name="Build" DependsOnTargets="$(BuildDependsOn)">
    <Message Importance="High" Text="$(MSBuildProjectName) -> $(TargetDir)" Condition="$(IsPackable)" />
    <Message Importance="High" Text="$(MSBuildProjectName) not building" Condition="! $(IsPackable)" />
  </Target>

  <!-- This project doesn't compile anything. -->
  <Target Name="CoreCompile" />

  <!-- Completely disable default targets for copying to output. -->
  <Target Name="CopyFilesToOutputDirectory" />

  <!-- This target finds the reference assemblies. -->
  <Target Name="_ResolveTargetingPackContent"
          BeforeTargets="_GetPackageFiles"
          DependsOnTargets="ResolveReferences;FindReferenceAssembliesForReferences">
    <ItemGroup>
      <AspNetCoreReferenceAssemblyPath Include="@(ReferencePathWithRefAssemblies->WithMetadataValue('IsReferenceAssembly', 'true'))" />
      <AspNetCoreReferenceDocXml Include="@(_ResolvedProjectReferencePaths->WithMetadataValue('IsReferenceAssembly', 'false')->'%(RootDir)%(Directory)%(FileName).xml')" />

      <RefPackContent Include="@(AspNetCoreReferenceAssemblyPath)" />
      <RefPackContent Include="@(AspNetCoreReferenceDocXml)" />

      <_PackageFiles Include="@(RefPackContent)" PackagePath="$(RefAssemblyPackagePath)" />
    </ItemGroup>
  </Target>

</Project><|MERGE_RESOLUTION|>--- conflicted
+++ resolved
@@ -1,17 +1,11 @@
 <Project Sdk="Microsoft.NET.Sdk">
 
   <PropertyGroup>
-<<<<<<< HEAD
-    <TargetFramework>netcoreapp3.0</TargetFramework>
+    <TargetFramework>$(DefaultNetCoreTargetFramework)</TargetFramework>
 
     <!-- Do not pack in servicing builds. -->
     <IsPackable>false</IsPackable>
     <IsPackable Condition=" '$(PatchVersion)' == '0' ">true</IsPackable>
-
-=======
-    <TargetFramework>$(DefaultNetCoreTargetFramework)</TargetFramework>
-    <IsPackable>true</IsPackable>
->>>>>>> 22a9ee9d
     <IsShipping>false</IsShipping>
     <!-- This project is not included in the shared framework -->
     <ExcludeFromSourceBuild>true</ExcludeFromSourceBuild>
