--- conflicted
+++ resolved
@@ -1,12 +1,7 @@
 ﻿<Project Sdk="Microsoft.NET.Sdk">
 
   <PropertyGroup>
-<<<<<<< HEAD
     <TargetFrameworks>netcoreapp2.2;net461</TargetFrameworks>
-    <TargetFrameworks Condition=" '$(OS)' != 'Windows_NT' ">netcoreapp2.2</TargetFrameworks>
-=======
-    <TargetFrameworks>netcoreapp2.1;net461</TargetFrameworks>
->>>>>>> 084494d2
   </PropertyGroup>
 
   <ItemGroup>
